[tool.poetry]
name = "pytket-aqt"
version = "0.36.0"
description = "Extension for pytket, providing access to AQT backends"
authors = ["TKET development team <tket-support@quantinuum.com>"]
license = "Apache 2"
readme = "README.md"
packages = [{include = "pytket"}]
repository = "https://github.com/CQCL/pytket-aqt"
documentation = "https://cqcl.github.io/pytket-aqt/api/index.html"
classifiers= [
    "Environment :: Console",
    "Programming Language :: Python :: 3.10",
    "Programming Language :: Python :: 3.11",
    "Programming Language :: Python :: 3.12",
    "License :: OSI Approved :: Apache Software License",
    "Operating System :: MacOS :: MacOS X",
    "Operating System :: POSIX :: Linux",
    "Operating System :: Microsoft :: Windows",
    "Intended Audience :: Developers",
    "Intended Audience :: Science/Research",
    "Topic :: Scientific/Engineering",
]

[tool.poetry.urls]
"Bug Tracker" = "https://github.com/CQCL/pytket-aqt/issues"

[tool.poetry.dependencies]
python = ">=3.10,<3.13"
<<<<<<< HEAD
pytket = "1.33"
=======
pytket = "^1.39"
>>>>>>> 576931cf
requests = "^2.22"
types-requests = "*"
pydantic = "^2.0"
networkx = "^3.0"
sympy = ">=1.6"
qiskit-aqt-provider = "~1.8.1"

[tool.poetry.group.tests]
optional = true

[tool.poetry.group.tests.dependencies]
pytest = "*"
pytest-timeout = ">=1.4.2,<3.0.0"
hypothesis = "*"
requests_mock = "*"
numpy = "*"
qiskit-aqt-provider = {version = "~1.8.1", extras = ["test"]}

[tool.poetry.group.mypy]
optional = true

[tool.poetry.group.mypy.dependencies]
mypy = "^1.0"

[tool.poetry.group.coverage]
optional = true

[tool.poetry.group.coverage.dependencies]
coverage = {extras = ["toml"], version = ">=6.1,<8.0"}

[tool.poetry.group.pre-commit]
optional = true

[tool.poetry.group.pre-commit.dependencies]
black = ">=22.3"
pylint = ">=2.13,<4.0"
pre-commit = ">=2.15,<5.0"
pyupgrade = ">=2.29,<4.0"

[tool.poetry.group.docs]
optional = true

[tool.poetry.group.docs.dependencies]
sphinx  = ">=4.3.2,<8.0.0"
sphinx_book_theme = ">= 1.0.1, < 2.0"
sphinx-copybutton = "*"
docutils = "*"
types-docutils = "*"

[tool.poetry.group.jupyter]
optional = true

[tool.poetry.group.jupyter.dependencies]
jupyter = "^1.0.0"
ipykernel = "^6.29.5"

[tool.mypy]
warn_unused_configs = true
disallow_untyped_decorators = false
disallow_untyped_calls = true
disallow_untyped_defs = true
disallow_incomplete_defs = true
no_implicit_optional = true
strict_optional = true
namespace_packages = true
check_untyped_defs = true
warn_redundant_casts = true
warn_unused_ignores = true
warn_no_return = false
warn_return_any = true
warn_unreachable = true

[[tool.mypy.overrides]]
module = [
    'mypy-pytest.*',
    'mypy-lark.*'
]
ignore_missing_imports = true
ignore_errors = true

[build-system]
requires = ["poetry-core"]
build-backend = "poetry.core.masonry.api"<|MERGE_RESOLUTION|>--- conflicted
+++ resolved
@@ -1,6 +1,6 @@
 [tool.poetry]
 name = "pytket-aqt"
-version = "0.36.0"
+version = "0.37.0"
 description = "Extension for pytket, providing access to AQT backends"
 authors = ["TKET development team <tket-support@quantinuum.com>"]
 license = "Apache 2"
@@ -27,11 +27,7 @@
 
 [tool.poetry.dependencies]
 python = ">=3.10,<3.13"
-<<<<<<< HEAD
-pytket = "1.33"
-=======
 pytket = "^1.39"
->>>>>>> 576931cf
 requests = "^2.22"
 types-requests = "*"
 pydantic = "^2.0"

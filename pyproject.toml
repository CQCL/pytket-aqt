[tool.poetry]
name = "pytket-aqt"
version = "0.33.0"
description = "Extension for pytket, providing access to AQT backends"
authors = ["TKET development team <tket-support@cambridgequantum.com>"]
license = "Apache 2"
readme = "README.md"
packages = [{include = "pytket"}]
repository = "https://github.com/CQCL/pytket-aqt"
documentation = "https://cqcl.github.io/pytket-aqt/api/index.html"
classifiers= [
    "Environment :: Console",
    "Programming Language :: Python :: 3.10",
    "Programming Language :: Python :: 3.11",
    "Programming Language :: Python :: 3.12",
    "License :: OSI Approved :: Apache Software License",
    "Operating System :: MacOS :: MacOS X",
    "Operating System :: POSIX :: Linux",
    "Operating System :: Microsoft :: Windows",
    "Intended Audience :: Developers",
    "Intended Audience :: Science/Research",
    "Topic :: Scientific/Engineering",
]

[tool.poetry.urls]
"Bug Tracker" = "https://github.com/CQCL/pytket-aqt/issues"

[tool.poetry.dependencies]
<<<<<<< HEAD
python = ">=3.10,<3.13"
pytket = "^1.24"
=======
python = ">=3.10"
pytket = "^1.26"
>>>>>>> 733aff2a
requests = "^2.22"
types-requests = "*"
pydantic = "^2.0"
networkx = "^3.0"
sympy = ">=1.6"
qiskit-aqt-provider = "^1.3.0"

[tool.poetry.group.tests]
optional = true

[tool.poetry.group.tests.dependencies]
pytest = "*"
pytest-timeout = ">=1.4.2,<3.0.0"
hypothesis = "*"
requests_mock = "*"
numpy = "*"

[tool.poetry.group.mypy]
optional = true

[tool.poetry.group.mypy.dependencies]
mypy = "^1.0"

[tool.poetry.group.coverage]
optional = true

[tool.poetry.group.coverage.dependencies]
coverage = {extras = ["toml"], version = ">=6.1,<8.0"}

[tool.poetry.group.pre-commit]
optional = true

[tool.poetry.group.pre-commit.dependencies]
black = ">=22.3"
pylint = ">=2.13,<4.0"
pre-commit = ">=2.15,<4.0"
pyupgrade = ">=2.29,<4.0"

[tool.poetry.group.docs]
optional = true

[tool.poetry.group.docs.dependencies]
sphinx  = ">=4.3.2,<8.0.0"
sphinx_book_theme = ">= 1.0.1, < 2.0"
sphinx-copybutton = "*"
docutils = "*"
types-docutils = "*"

[tool.mypy]
warn_unused_configs = true
disallow_untyped_decorators = false
disallow_untyped_calls = true
disallow_untyped_defs = true
disallow_incomplete_defs = true
no_implicit_optional = true
strict_optional = true
namespace_packages = true
check_untyped_defs = true
warn_redundant_casts = true
warn_unused_ignores = true
warn_no_return = false
warn_return_any = true
warn_unreachable = true

[[tool.mypy.overrides]]
module = [
    'mypy-pytest.*',
    'mypy-lark.*'
]
ignore_missing_imports = true
ignore_errors = true

[build-system]
requires = ["poetry-core"]
build-backend = "poetry.core.masonry.api"<|MERGE_RESOLUTION|>--- conflicted
+++ resolved
@@ -26,13 +26,8 @@
 "Bug Tracker" = "https://github.com/CQCL/pytket-aqt/issues"
 
 [tool.poetry.dependencies]
-<<<<<<< HEAD
 python = ">=3.10,<3.13"
-pytket = "^1.24"
-=======
-python = ">=3.10"
 pytket = "^1.26"
->>>>>>> 733aff2a
 requests = "^2.22"
 types-requests = "*"
 pydantic = "^2.0"

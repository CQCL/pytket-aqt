--- conflicted
+++ resolved
@@ -1,20 +1,11 @@
 Changelog
 ~~~~~~~~~
 
-<<<<<<< HEAD
 0.32.0 (January 2024)
 ---------------------
 
 * Updated pytket version requirement to 1.24.
-=======
-Unreleased
-----------
-
-General:
-
 * Python 3.12 support added, 3.9 dropped.
-* pytket dependency updated to 1.24
->>>>>>> b4d5abeb
 
 0.31.0 (January 2024)
 ---------------------

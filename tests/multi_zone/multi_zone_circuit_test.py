--- conflicted
+++ resolved
@@ -13,11 +13,7 @@
 # limitations under the License.
 
 import pytest
-<<<<<<< HEAD
-from pytket import Circuit
-=======
->>>>>>> 12725fec
-from pytket.circuit import OpType
+from pytket.circuit import Circuit, OpType
 from pytket.extensions.aqt.multi_zone_architecture.circuit.multizone_circuit import (
     AcrossZoneOperationError,
 )

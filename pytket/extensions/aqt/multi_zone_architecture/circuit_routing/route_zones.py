import math
import numpy as np

# import multiprocessing
from copy import deepcopy
import time
from typing import Optional, Sequence

import importlib_resources
import kahypar
import mtkahypar
from pytket import Qubit
from pytket.circuit import Circuit
from pytket.circuit import Command
from ..architecture import MultiZoneArchitecture
from ..circuit.multizone_circuit import MultiZoneCircuit
from ..macro_architecture_graph import empty_macro_arch_from_architecture, ZoneId

ZonePlacement = dict[int, list[int]]
QubitPlacement = dict[int, int]


class ZoneRoutingError(Exception):
    pass


def _make_necessary_moves(
    qubits: tuple[int, int],
    mz_circ: MultiZoneCircuit,
    current_qubit_to_zone: dict[int, int],
    current_placement: ZonePlacement,
) -> None:
    """
    This routine performs the necessary operations within a multi-zone circuit
     to move two qubits into the same zone

    :param qubits: tuple of two qubits
    :param mz_circ: the MultiZoneCircuit
    :param current_qubit_to_zone: dictionary containing the current
     mapping of qubits to zones (may be altered)
    :param current_placement: dictionary the current mapping of zones
     to lists of qubits contained within them (may be altered)
    """

    def _move_qubit(qubit_to_move: int, starting_zone: int, target_zone: int) -> None:
        mz_circ.move_qubit(qubit_to_move, target_zone, precompiled=True)
        current_placement[starting_zone].remove(qubit_to_move)
        current_placement[target_zone].append(qubit_to_move)
        current_qubit_to_zone[qubit_to_move] = target_zone

    qubit0 = qubits[0]
    qubit1 = qubits[1]

    zone0 = current_qubit_to_zone[qubit0]
    zone1 = current_qubit_to_zone[qubit1]
    if zone0 == zone1:
        return
    free_space_zone_0 = mz_circ.architecture.get_zone_max_ions(zone0) - len(
        current_placement[zone0]
    )
    free_space_zone_1 = mz_circ.architecture.get_zone_max_ions(zone1) - len(
        current_placement[zone1]
    )
    match (free_space_zone_0, free_space_zone_1):
        case (0, 0):
            raise ValueError("Should not allow two full registers")
        case (1, 1):
            # find first qubit in zone1 that isn't qubit1
            uninvolved_qubit = [
                qubit for qubit in current_placement[zone1] if qubit != qubits[1]
            ][0]
            # send it to zone0
            _move_qubit(uninvolved_qubit, zone1, zone0)
            # send qubit0 to zone1
            _move_qubit(qubits[0], zone0, zone1)
        case (a, b) if a < 0 or b < 0:
            raise ValueError("Should never be negative")
        case (free0, free1) if free0 >= free1:
            _move_qubit(qubits[1], zone1, zone0)
        case (_, _):
            _move_qubit(qubits[0], zone0, zone1)


<<<<<<< HEAD
def _count_num_gates(qubit_idx: int, qubits_in_zone: list[int],
                     list_of_commands: list[Command]) -> int:
    """
    This function counts the number of gates
    """
    count = 0
    num_commands = len(list_of_commands)
    for cmd_idx, cmd in enumerate(list_of_commands):
        if len(cmd.args) == 2:
            if cmd.args[0].index[0] == qubit_idx and cmd.args[1].index[0] in qubits_in_zone:
                count += 1  # (num_commands - cmd_idx)
            elif cmd.args[1].index[0] == qubit_idx and cmd.args[0].index[0] in qubits_in_zone:
                count += 1  # (num_commands - cmd_idx)
        else:
            pass

    return count


def _make_necessary_moves_based_on_score(
    qubits: tuple[int, int],
    mz_circ: MultiZoneCircuit,
    current_qubit_to_zone: dict[int, int],
    current_placement: ZonePlacement,
    list_of_commands: list[Command],
    current_cmd_idx: int,
) -> None:
    """
    This routine performs the necessary operations within a multi-zone circuit
     to move two qubits into the same zone.
     The decision is based on the score function counting the possible futrue
     gates satisfied by the move.

    :param qubits: tuple of two qubits
    :param mz_circ: the MultiZoneCircuit
    :param current_qubit_to_zone: dictionary containing the current
     mapping of qubits to zones (may be altered)
    :param current_placement: dictionary the current mapping of zones
     to lists of qubits contained within them (may be altered)
    """

    def _move_qubit(qubit_to_move: int, starting_zone: int, target_zone: int) -> None:
        mz_circ.move_qubit(qubit_to_move, target_zone, precompiled=True)
        current_placement[starting_zone].remove(qubit_to_move)
        current_placement[target_zone].append(qubit_to_move)
        current_qubit_to_zone[qubit_to_move] = target_zone

    qubit0 = qubits[0]
    qubit1 = qubits[1]

    zone0 = current_qubit_to_zone[qubit0]
    zone1 = current_qubit_to_zone[qubit1]
    if zone0 == zone1:
        return
    free_space_zone_0 = mz_circ.architecture.get_zone_max_ions(zone0) - len(
        current_placement[zone0]
    )
    free_space_zone_1 = mz_circ.architecture.get_zone_max_ions(zone1) - len(
        current_placement[zone1]
    )

    match (free_space_zone_0, free_space_zone_1):
        case (0, 0):
            raise ValueError("Should not allow two full registers")
        case (1, 1):
            # find first qubit in zone1 that isn't qubit1
            uninvolved_qubit = [
                qubit for qubit in current_placement[zone1] if qubit != qubits[1]
            ][0]
            # send it to zone0
            _move_qubit(uninvolved_qubit, zone1, zone0)
            # send qubit0 to zone1
            _move_qubit(qubits[0], zone0, zone1)
        case (a, b) if a < 0 or b < 0:
            raise ValueError("Should never be negative")
        case (a, b) if a > 1 and b > 1:
            k = 6
            num_qubits = 64
            slice_of_commands = list_of_commands[current_cmd_idx:current_cmd_idx + int(k * num_qubits)]
            qubits_in_zone0 = current_placement[zone0]
            qubits_in_zone1 = current_placement[zone1]
            if False:
                print("counting commands:", slice_of_commands,
                      "involving qubit0", qubit0,
                      "involving qubit1", qubit1,
                      "in zone0:", qubits_in_zone0,
                      "in zone1:", qubits_in_zone1,
                      )
            score_qubit_0_trap_0 = _count_num_gates(qubit0, qubits_in_zone0, slice_of_commands)
            score_qubit_0_trap_1 = _count_num_gates(qubit0, qubits_in_zone1, slice_of_commands)
            score_qubit_1_trap_0 = _count_num_gates(qubit1, qubits_in_zone0, slice_of_commands)
            score_qubit_1_trap_1 = _count_num_gates(qubit1, qubits_in_zone1, slice_of_commands)
            if False:
                print("score_qubit_0_trap_0=", score_qubit_0_trap_0,
                      "score_qubit_0_trap_1=", score_qubit_0_trap_1,
                      "score_qubit_1_trap_0=", score_qubit_1_trap_0,
                      "score_qubit_1_trap_1=", score_qubit_1_trap_0)
            if score_qubit_0_trap_0 + score_qubit_1_trap_0 > score_qubit_0_trap_1 + score_qubit_1_trap_1:
                _move_qubit(qubits[1], zone1, zone0)
            else:
                _move_qubit(qubits[0], zone0, zone1)
        case (free0, free1) if free0 >= free1:
            _move_qubit(qubits[1], zone1, zone0)
        case (_, _):
            _move_qubit(qubits[0], zone0, zone1)


=======
>>>>>>> 795d9e48
def _make_necessary_config_moves(
    configs: tuple[ZonePlacement, ZonePlacement],
    mz_circ: MultiZoneCircuit,
) -> None:
    """
    This routine performs the necessary operations within a multi-zone circuit
     to move from one zone placement to another
<<<<<<< HEAD
=======

>>>>>>> 795d9e48
    :param configs: tuple of two ZonePlacements [Old, New]
    :param mz_circ: the MultiZoneCircuit
    :param current_qubit_to_zone: dictionary containing the current
     mapping of qubits to zones (may be altered)
    """
    n_qubits = mz_circ.pytket_circuit.n_qubits
    old_place = configs[0]
    new_place = configs[1]
    qubit_to_zone_old = _get_qubit_to_zone(n_qubits, old_place)
    qubit_to_zone_new = _get_qubit_to_zone(n_qubits, new_place)
    qubits_to_move: list[tuple[int, int, int]] = []
    for qubit in range(n_qubits):
        if qubit_to_zone_old[qubit] != qubit_to_zone_new[qubit]:
            qubits_to_move.append(
                (qubit, qubit_to_zone_old[qubit], qubit_to_zone_new[qubit])
            )
    # print("N qubits to move: ", len(qubits_to_move))
    current_placement = deepcopy(old_place)

    def _move_qubit(qubit_to_move: int, starting_zone: int, target_zone: int) -> None:
        mz_circ.move_qubit(qubit_to_move, target_zone, precompiled=True)
        current_placement[starting_zone].remove(qubit_to_move)
        current_placement[target_zone].append(qubit_to_move)

    while qubits_to_move:
        qubit, start, targ = qubits_to_move[-1]
        free_space_target_zone = mz_circ.architecture.get_zone_max_ions(targ) - len(
            current_placement[targ]
        )
        match free_space_target_zone:
            case 0:
                raise ValueError("Should not allow full register here")
            case 1:
                _move_qubit(qubit, start, targ)
                # remove this move from list
                qubits_to_move.pop()
                # find a qubit in target zone that needs to move and put it at end
                # of qubits_to_move, so it comes next
                moves_with_start_equals_current_targ = [
                    i
                    for i, move_tup in enumerate(qubits_to_move)
                    if move_tup[1] == targ
                ]
                if not moves_with_start_equals_current_targ:
                    raise ValueError("This shouldn't happen")
                next_move_index = moves_with_start_equals_current_targ[0]
                next_move = qubits_to_move.pop(next_move_index)
                qubits_to_move.append(next_move)
            case a if a < 0:
                raise ValueError("Should never be negative")
            case _:
                _move_qubit(qubit, start, targ)
                # remove this move from list
                qubits_to_move.pop()


def kahypar_edge_translation(edges: list[Sequence[int]]) -> tuple[list[int], list[int]]:
    edges_kahypar = [node for edge in edges for node in edge]
    edge_indices_kahypar = [0]
    for edge in edges:
        edge_indices_kahypar.append(edge_indices_kahypar[-1] + len(edge))
    return edge_indices_kahypar, edges_kahypar


def _kahypar(
    circuit: Circuit,
    arch: MultiZoneArchitecture,
    initial_placement: ZonePlacement,
) -> None:
    context = kahypar.Context()
    package_path = importlib_resources.files("pytket.extensions.aqt")
    default_ini = (
        f"{package_path}/multi_zone_architecture/circuit_routing/cut_kKaHyPar_sea20.ini"
    )
    context.loadINIconfiguration(default_ini)
    num_zones = arch.n_zones

    context.setK(num_zones)
    block_weights = [arch.get_zone_max_ions(i) + 1 for i, _ in enumerate(arch.zones)]
    context.setCustomTargetBlockWeights(block_weights)
    context.setEpsilon(num_zones)

    edges: list[tuple[int, int]] = []
    edge_weights: list[int] = []

    for zone, qubits in initial_placement.items():
        edges.extend([(zone, qubit + num_zones) for qubit in qubits])
        edge_weights.extend([10000 for _ in qubits])

    for cmd in circuit.get_commands():
        n_args = len(cmd.args)
        if n_args == 1:
            continue
        elif n_args == 2:
            if isinstance(cmd.args[0], Qubit) and isinstance(cmd.args[1], Qubit):
                q_node_0 = cmd.args[0].index[0] + num_zones
                q_node_1 = cmd.args[1].index[0] + num_zones
                weight = 1
                edges.append((q_node_0, q_node_1))
                edge_weights.append(weight)
        else:
            raise ZoneRoutingError("Circuit must be rebased to the AQT gate set")

    edge_indices_kahypar, edges_kahypar = kahypar_edge_translation(edges)

    num_fake_vertices = circuit.n_qubits
    num_vertices = num_zones + circuit.n_qubits + num_fake_vertices
    vertex_weights = [1 for _ in range(num_zones)] + [
        1 for _ in range(num_zones, num_vertices)
    ]
    num_edges = len(edges)

    hypergraph = kahypar.Hypergraph(
        num_vertices,
        num_edges,
        edge_indices_kahypar,
        edges_kahypar,
        num_zones,
        edge_weights,
        vertex_weights,
    )
    # for i in range(num_zones):
    #    hypergraph.fixNodeToBlock(i, i)

    kahypar.partition(hypergraph, context)

    block_assignments = {i: [] for i in range(num_zones)}
    for vertex in range(num_vertices):
        if vertex < num_zones:
            block_assignments[hypergraph.blockID(vertex)].append(f"Z{vertex}")
        elif vertex < num_zones + circuit.n_qubits:
            block_assignments[hypergraph.blockID(vertex)].append(
                f"q{vertex - num_zones}"
            )
        else:
            block_assignments[hypergraph.blockID(vertex)].append("X")

    print(block_assignments)
    print(initial_placement)
    return


def _placement_generator(
    n_qubits: int,
    arch: MultiZoneArchitecture,
    initial_placement: ZonePlacement,
    depth_list: list[list[tuple[int, int]]],
) -> tuple[ZonePlacement, ZonePlacement]:
    # generates pairs of configs representing one shuttling step
    current_placement = deepcopy(initial_placement)
    depth_list = _get_updated_depth_list(n_qubits, initial_placement, depth_list)
    max_iter = len(depth_list)
    iteration = 0
    while depth_list:
        new_placement = _new_placement_graph_partition_alg(
            n_qubits, arch, depth_list, current_placement
        )
        depth_list = _get_updated_depth_list(n_qubits, new_placement, depth_list)
        yield current_placement, new_placement
        current_placement = new_placement
        if iteration > max_iter:
            raise Exception("placement alg is not converging")
        iteration += 1


def route_circuit(
    circuit: Circuit,
    arch: MultiZoneArchitecture,
    initial_placement: Optional[ZonePlacement] = None,
    routing_alg: str = "partitioning",
) -> MultiZoneCircuit:
    """
    Route a Circuit to a given MultiZoneArchitecture by adding
     physical operations where needed

    The Circuit provided cannot have more qubits than allowed by
     the architecture. If no initial placement of qubits into
    the architecture zones is provided, the qubits will be
     placed using an internal algorithm in a "balanced" way across
    the available zones.

    :param circuit: A pytket Circuit to be routed
    :param arch: MultiZoneArchitecture to route into
    :param initial_placement: An optional initial mapping of architecture
    :param routing_alg: routing algorithm "partitioning" or "greedy"
     zones to lists of qubits to use
    """
    n_qubits = circuit.n_qubits
    gate_pairs = _get_2q_gate_pairs_from_circuit(circuit)
    depth_list = _get_depth_list(n_qubits, gate_pairs)
    if not initial_placement:
        initial_placement = _initial_placement_graph_partition_alg(
            n_qubits, arch, depth_list
        )

    mz_circuit = MultiZoneCircuit(arch, initial_placement, n_qubits, circuit.n_bits)
<<<<<<< HEAD
    current_qubit_to_zone = {}
    for zone, qubit_list in initial_placement.items():
        for qubit in qubit_list:
            current_qubit_to_zone[qubit] = zone
    current_zone_to_qubits = deepcopy(initial_placement)
    for key in current_zone_to_qubits: print("key=", key, "len=", len(current_zone_to_qubits[key]))

    # _kahypar(circuit, arch, initial_placement)

    start = time.time()
    list_of_commands = circuit.get_commands()
    for cmd_idx, cmd in enumerate(list_of_commands):
        '''
        cmd -> <class 'pytket._tket.circuit.Command'>
        cmd.op : cmd.op.type + cmd.op.params
        cmd.args : cmd.args[i].index
        '''
        n_args = len(cmd.args)
        if n_args == 1:
            mz_circuit.add_gate(cmd.op.type, cmd.args, cmd.op.params)
        elif n_args == 2:
            if isinstance(cmd.args[0], Qubit) and isinstance(cmd.args[1], Qubit):
                score = False
                if not score:
=======

    start = time.time()

    if routing_alg == "partitioning":
        commands = circuit.get_commands()
        for old_place, new_place in _placement_generator(
            n_qubits, arch, initial_placement, depth_list
        ):
            # for zone in old_place.keys():
            #    print("zone ", zone, ": ", old_place[zone], new_place[zone])
            leftovers = []
            stragglers: set[int] = set()
            qubit_to_zone_old = _get_qubit_to_zone(n_qubits, old_place)
            for cmd in commands:
                n_args = len(cmd.args)
                if n_args == 1:
                    mz_circuit.add_gate(cmd.op.type, cmd.args, cmd.op.params)
                elif n_args == 2:
                    qubit0 = cmd.args[0].index[0]
                    qubit1 = cmd.args[1].index[0]
                    if qubit0 in stragglers:
                        stragglers.add(qubit1)
                        leftovers.append(cmd)
                        continue
                    if qubit1 in stragglers:
                        stragglers.add(qubit0)
                        leftovers.append(cmd)
                        continue
                    if qubit_to_zone_old[qubit0] == qubit_to_zone_old[qubit1]:
                        mz_circuit.add_gate(cmd.op.type, cmd.args, cmd.op.params)
                    else:
                        leftovers.append(cmd)
                        stragglers.update([qubit0, qubit1])
                if len(stragglers) >= n_qubits - 1:
                    break
            # old_n_shuttles = mz_circuit.get_n_shuttles()
            _make_necessary_config_moves((old_place, new_place), mz_circuit)
            # print("Added shuttles: ", mz_circuit.get_n_shuttles() - old_n_shuttles)
    else:
        current_qubit_to_zone = {}
        for zone, qubit_list in initial_placement.items():
            for qubit in qubit_list:
                current_qubit_to_zone[qubit] = zone
        current_zone_to_qubits = deepcopy(initial_placement)

        for cmd in circuit.get_commands():
            n_args = len(cmd.args)
            if n_args == 1:
                mz_circuit.add_gate(cmd.op.type, cmd.args, cmd.op.params)
            elif n_args == 2:
                if isinstance(cmd.args[0], Qubit) and isinstance(cmd.args[1], Qubit):
>>>>>>> 795d9e48
                    _make_necessary_moves(
                        (cmd.args[0].index[0], cmd.args[1].index[0]),
                        mz_circuit,
                        current_qubit_to_zone,
                        current_zone_to_qubits,
                    )
<<<<<<< HEAD
                else:
                    _make_necessary_moves_based_on_score(
                        (cmd.args[0].index[0], cmd.args[1].index[0]),
                        mz_circuit,
                        current_qubit_to_zone,
                        current_zone_to_qubits,
                        list_of_commands,
                        cmd_idx,
                    )
            mz_circuit.add_gate(cmd.op.type, cmd.args, cmd.op.params)
        else:
            raise ZoneRoutingError("Circuit must be rebased to the AQT gate set")
    end = time.time()
    print("rest time: ", end - start)
    print("final placement: ", current_zone_to_qubits)
=======
                mz_circuit.add_gate(cmd.op.type, cmd.args, cmd.op.params)
            else:
                raise ZoneRoutingError("Circuit must be rebased to the AQT gate set")

    end = time.time()
    print("routing time: ", end - start)
>>>>>>> 795d9e48
    return mz_circuit


def _get_qubit_to_zone(n_qubits: int, placement: ZonePlacement) -> list[int]:
    qubit_to_zone: list[int] = [-1] * n_qubits
    for zone, qubits in placement.items():
        for qubit in qubits:
            qubit_to_zone[qubit] = zone
    return qubit_to_zone


def _get_updated_depth_list(
    n_qubits: int, placement: ZonePlacement, depth_list: list[list[tuple[int, int]]]
) -> list[list[tuple[int, int]]]:
    pruned_depth_list = [depth.copy() for depth in depth_list]
    qubit_to_zone = _get_qubit_to_zone(n_qubits, placement)
    # prune current depth list
    prune_stage = False
    prune_touched = set()
    for i, depth in enumerate(depth_list):
        for qubit_pair in depth:
            if qubit_to_zone[qubit_pair[0]] == qubit_to_zone[qubit_pair[1]]:
                if not prune_stage:
                    pruned_depth_list[i].remove(qubit_pair)
                elif (
                    qubit_pair[0] not in prune_touched
                    and qubit_pair[1] not in prune_touched
                ):
                    pruned_depth_list[i].remove(qubit_pair)
                else:
                    prune_touched.update({qubit_pair[0], qubit_pair[1]})
            else:
                prune_touched.update({qubit_pair[0], qubit_pair[1]})
        if pruned_depth_list[i]:
            prune_stage = True
        if len(prune_touched) >= n_qubits - 1:
            break
    # flatten depth list
    flattened_depth_list = [pair for depth in pruned_depth_list for pair in depth]
    # new depth list
    new_depth_list = _get_depth_list(n_qubits, flattened_depth_list)
    return new_depth_list


def _get_2q_gate_pairs_from_circuit(circuit: Circuit) -> list[tuple[int, int]]:
    pair_list: list[tuple[int, int]] = []
    for cmd in circuit.get_commands():
        n_args = len(cmd.args)
        if n_args == 1:
            continue
        elif (
            n_args == 2
            and isinstance(cmd.args[0], Qubit)
            and isinstance(cmd.args[1], Qubit)
        ):
            qubit0 = cmd.args[0].index[0]
            qubit1 = cmd.args[1].index[0]
            pair_list.append((qubit0, qubit1))
    return pair_list


def _get_depth_list(
    n_qubits, gate_pairs: list[tuple[int, int]]
) -> list[list[tuple[int, int]]]:
    depth_list: list[list[tuple[int, int]]] = []
    current_depth_per_qubit: list[int] = [0] * n_qubits
    for pair in gate_pairs:
        qubit0 = pair[0]
        qubit1 = pair[1]
        depth = max(current_depth_per_qubit[qubit0], current_depth_per_qubit[qubit1])
        assert len(depth_list) >= depth
        if depth > 0:
            if (qubit0, qubit1) in depth_list[depth - 1] or (
                qubit1,
                qubit0,
            ) in depth_list[depth - 1]:
                depth_list[depth - 1].append((qubit0, qubit1))
                continue
        if len(depth_list) > depth:
            depth_list[depth].append((qubit0, qubit1))
        else:
            depth_list.append([(qubit0, qubit1)])
        current_depth_per_qubit[qubit0] = depth + 1
        current_depth_per_qubit[qubit1] = depth + 1
    return depth_list


def _initial_placement_graph_partition_alg(
    n_qubits: int,
    arch: MultiZoneArchitecture,
    depth_list: list[list[tuple[int, int]]],
) -> ZonePlacement:
    # n_threads = multiprocessing.cpu_count()
    mtkahypar.initializeThreadPool(1)
    n_qubits_max = arch.n_qubits_max
    if n_qubits > n_qubits_max:
        raise ZoneRoutingError(
            f"Attempting to route circuit with {n_qubits}"
            f" qubits, but architecture only supports up to {n_qubits_max}"
        )

    num_zones = arch.n_zones
    arch_node_weights = [1] * num_zones
    arch_edges = []
    arch_edge_weights = []
    for i, zone in enumerate(arch.zones):
        for connected_zone in zone.connected_zones.keys():
            if (i, connected_zone) not in arch_edges and (
                connected_zone,
                i,
            ) not in arch_edges:
                arch_edges.append((i, connected_zone))
                # TODO: Replace with connectivity cost
                arch_edge_weights.append(1)

    num_spots = sum([arch.get_zone_max_ions(i) - 1 for i, _ in enumerate(arch.zones)])
    avg_block_weight = num_spots / num_zones

    context = mtkahypar.Context()
    context.loadPreset(mtkahypar.PresetType.DEFAULT)
    context.setPartitioningParameters(
        num_zones,
        0.5 / avg_block_weight,
        mtkahypar.Objective.CUT,
    )
    context.logging = False
    mtkahypar.setSeed(100)

    arch_graph = mtkahypar.Graph(
        num_zones, len(arch_edges), arch_edges, arch_node_weights, arch_edge_weights
    )

    block_weights = [arch.get_zone_max_ions(i) - 1 for i, _ in enumerate(arch.zones)]
    num_spots = sum([m for m in block_weights])

    edges: list[tuple[int, int]] = []
    edge_weights: list[int] = []

    start = time.time()
    max_considered_depth = min(200, len(depth_list))
    max_weight = math.pow(2, 20)
    for i, pairs in enumerate(depth_list):
        if i > max_considered_depth:
            break
        # weight = math.ceil(math.exp(-3/avg_block_weight * i) * max_weight)
        weight = math.ceil(math.exp(-1 * i) * max_weight)
        for pair in pairs:
            if pair in edges:
                index = edges.index(pair)
                edge_weights[index] = edge_weights[index] + weight
            else:
                edges.append(pair)
                edge_weights.append(weight)

    end = time.time()
    # edge_weight_map = {edges[i]: edge_weights[i] for i in range(0, len(edges))}
    print("edges time: ", end - start)

    num_vertices = num_spots
    vertex_weights = [1 for _ in range(num_vertices)]
    num_edges = len(edges)

    graph = mtkahypar.Graph(
        num_vertices,
        num_edges,
        edges,
        vertex_weights,
        edge_weights,
    )

    start = time.time()
    # partioned_graph = graph.mapOntoGraph(arch_graph, context)
    partioned_graph = graph.partition(context)
    end = time.time()
    print("mapping time: ", end - start)

    initial_placement = {i: [] for i in range(num_zones)}
    block_assignments = {i: [] for i in range(num_zones)}
    qubits_in_blocks: list[int] = [-1] * n_qubits
    for vertex in range(n_qubits):
        block_assignments[partioned_graph.blockID(vertex)].append(f"q{vertex}")
        initial_placement[partioned_graph.blockID(vertex)].append(vertex)
        qubits_in_blocks[vertex] = partioned_graph.blockID(vertex)
    for vertex in range(n_qubits, num_vertices):
        block_assignments[partioned_graph.blockID(vertex)].append(f"X")

    block_edges = []
    block_edge_weights = []
    for block in range(num_zones):
        for block2 in range(block + 1, num_zones):
            weight = 0
            for qubit in initial_placement[block]:
                for qubit2 in initial_placement[block2]:
                    if (qubit, qubit2) in edges:
                        index = edges.index((qubit, qubit2))
                        weight += edge_weights[index]
                    if (qubit2, qubit) in edges:
                        index = edges.index((qubit2, qubit))
                        weight += edge_weights[index]
            if weight > 0:
                block_edges.append((block, block2))
                block_edge_weights.append(weight)
    # block_edge_weight_map = {
    #     block_edges[i]: block_edge_weights[i] for i in range(0, len(block_edges))
    # }

    block_graph = mtkahypar.Graph(
        num_zones,
        len(block_edges),
        block_edges,
        [1] * num_zones,
        block_edge_weights,
    )

    sortgr = block_graph.mapOntoGraph(arch_graph, context)
    map_zone = set()
    for zone in range(num_zones):
        new_zone = sortgr.blockID(zone)
        if new_zone in map_zone:
            print("duplicate", zone, new_zone)
            raise Exception("Process mapping did not create a 1 to 1 map, thats bad!")
        map_zone.add(new_zone)

    initial_placement2 = {i: [] for i in range(num_zones)}
    mapping = {}
    print("sortgr.blockID(zone)=", [sortgr.blockID(zone) for zone in range(num_zones)])
    # import pdb;pdb.set_trace()
    for zone in range(num_zones):
        mapping[zone] = sortgr.blockID(zone)
        initial_placement2[sortgr.blockID(zone)] = initial_placement[zone]

    print(block_assignments)
    print(initial_placement)
    print(initial_placement2)
    all_qubits = []
    # check for duplicate qubits
    for zone, qubits in initial_placement2.items():
        for qubit in qubits:
            if qubit in all_qubits:
                raise ValueError("duplicate qubit")
            all_qubits.append(qubit)

    return initial_placement2


def _new_placement_graph_partition_alg(
    n_qubits: int,
    arch: MultiZoneArchitecture,
    depth_list: list[list[tuple[int, int]]],
    initial_placement: ZonePlacement,
) -> ZonePlacement:
    n_qubits_max = arch.n_qubits_max
    if n_qubits > n_qubits_max:
        raise ZoneRoutingError(
            f"Attempting to route circuit with {n_qubits}"
            f" qubits, but architecture only supports up to {n_qubits_max}"
        )

    num_zones = arch.n_zones

    num_spots = sum([arch.get_zone_max_ions(i) for i, _ in enumerate(arch.zones)])
    avg_block_weight = num_spots / num_zones

    mtkahypar.initializeThreadPool(1)
    context = mtkahypar.Context()
    context.loadPreset(mtkahypar.PresetType.DEFAULT)
    context.setPartitioningParameters(
        num_zones,
        0.5 / avg_block_weight,
        mtkahypar.Objective.CUT,
    )
    context.logging = False
    mtkahypar.setSeed(100)

    edges: list[tuple[int, int]] = []
    edge_weights: list[int] = []

    # add gate edges
    max_considered_depth = min(200, len(depth_list))
    max_weight = math.ceil(math.pow(2, 20))
    for i, pairs in enumerate(depth_list):
        if i > max_considered_depth:
            break
        # weight = math.ceil(math.exp(-3/avg_block_weight * i) * max_weight)
        weight = math.ceil(math.exp(-1 * i) * max_weight)
        for pair in pairs:
            if pair in edges:
                index = edges.index(pair)
                edge_weights[index] = edge_weights[index] + weight
            else:
                edges.append(pair)
                edge_weights.append(weight)

    # add edges to ensure zones are separated
    # zone_zone_edges = [
    #    (zone1, zone2)
    #    for zone1 in range(n_qubits, n_qubits + num_zones)
    #    for zone2 in range(n_qubits, n_qubits + num_zones)
    #    if zone1 != zone2
    # ]
    # edges.extend(zone_zone_edges)
    # edge_weights.extend([-max_weight * 2] * len(zone_zone_edges))

    # add shuttling penalty (just distance between zones for now,
    # should later be dependent on shuttling cost)

    macro_arch = empty_macro_arch_from_architecture(arch)
    zone_qbit_edges: list[tuple[str, str, int]] = []

    def shuttling_penalty(zone1: int, other_zone1: int):
        shortest_path = macro_arch.shortest_path(ZoneId(zone1), ZoneId(other_zone1))
        return len(shortest_path)

    # max_shuttle_weight = math.ceil(math.exp(-3/avg_block_weight * 5) * max_weight)
    max_shuttle_weight = math.ceil(math.exp(-0.5 * 5) * max_weight)
    for zone, qubits in initial_placement.items():
        for other_zone in range(num_zones):
            edges.extend([(other_zone + n_qubits, qubit) for qubit in qubits])
            edge_weights.extend(
                [
                    max(
                        0,
                        max_shuttle_weight
                        - shuttling_penalty(zone, other_zone) ** 2 * 1000,
                    )
                    for _ in qubits
                ]
            )
            zone_qbit_edges.extend(
                [
                    (
                        f"Z{other_zone}",
                        f"q{qubit}",
                        max(
                            0,
                            max_shuttle_weight
                            - shuttling_penalty(zone, other_zone) ** 2 * 1000,
                        ),
                    )
                    for qubit in qubits
                ]
            )

    num_vertices = num_spots
    vertex_weights = [1 for _ in range(num_vertices)]
    num_edges = len(edges)

    graph = mtkahypar.Graph(
        num_vertices,
        num_edges,
        edges,
        vertex_weights,
        edge_weights,
    )
    fixed_list = (
        [-1] * n_qubits
        + [zone for zone in range(num_zones)]
        + [-1] * (num_vertices - n_qubits - num_zones)
    )
    graph.addFixedVertices(fixed_list, num_zones)

    partioned_graph = graph.partition(context)

    new_placement = {i: [] for i in range(num_zones)}
    block_assignments = {i: [] for i in range(num_zones)}
    mapping = [-1] * num_zones
    for vertex in range(n_qubits, n_qubits + num_zones):
        block_assignments[partioned_graph.blockID(vertex)].append(f"Z{vertex-n_qubits}")
        mapping[partioned_graph.blockID(vertex)] = vertex - n_qubits
    for vertex in range(n_qubits):
        block_assignments[partioned_graph.blockID(vertex)].append(f"q{vertex}")
        new_placement[mapping[partioned_graph.blockID(vertex)]].append(vertex)
    for vertex in range(n_qubits + num_zones, num_vertices):
        block_assignments[partioned_graph.blockID(vertex)].append(f"X")

    # check for duplicate qubits
    all_qubits = []
    for zone, qubits in new_placement.items():
        for qubit in qubits:
            if qubit in all_qubits:
                raise ValueError("duplicate qubit")
            all_qubits.append(qubit)
    return new_placement


def _calc_initial_placement(
    n_qubits: int, arch: MultiZoneArchitecture
) -> ZonePlacement:
    """
    Calculate an initial mapping of zones to qubit lists

    :param n_qubits: number of qubits to be placed
    :param arch: MultiZoneArchitecture to place into
    """
    n_qubits_max = arch.n_qubits_max
    n_zones = arch.n_zones
    if n_qubits > n_qubits_max:
        raise ZoneRoutingError(
            f"Attempting to route circuit with {n_qubits}"
            f" qubits, but architecture only supports up to {n_qubits_max}"
        )
    initial_zone_to_qubits: ZonePlacement = {zone: [] for zone in range(n_zones)}
    current_zone = 0
    # place qubits equally across zones
    for q in range(n_qubits):
        if len(initial_zone_to_qubits[current_zone]) < arch.get_zone_max_ions(
            current_zone
        ):  # always leave at least one place empty in zone
            initial_zone_to_qubits[current_zone].append(q)
        if current_zone == n_zones - 1:
            current_zone = 0
        else:
            current_zone += 1
    # rearrange initial_zone_to_qubits so that qubit label integers are in numerical
    # order, and qubit label integers increase with increasing zone number
    # i.e., for two zones and four total qubits: [1,3]-[2,4] -> [1,2]-[3,4]
    current_qubit = 0
    for zone in range(n_zones):
        for zone_position in range(len(initial_zone_to_qubits[zone])):
            initial_zone_to_qubits[zone][zone_position] = current_qubit
            current_qubit += 1
    assert (
        sum([len(zone_list) for zone_list in initial_zone_to_qubits.values()])
        == n_qubits
    )
    return initial_zone_to_qubits<|MERGE_RESOLUTION|>--- conflicted
+++ resolved
@@ -81,7 +81,6 @@
             _move_qubit(qubits[0], zone0, zone1)
 
 
-<<<<<<< HEAD
 def _count_num_gates(qubit_idx: int, qubits_in_zone: list[int],
                      list_of_commands: list[Command]) -> int:
     """
@@ -189,8 +188,6 @@
             _move_qubit(qubits[0], zone0, zone1)
 
 
-=======
->>>>>>> 795d9e48
 def _make_necessary_config_moves(
     configs: tuple[ZonePlacement, ZonePlacement],
     mz_circ: MultiZoneCircuit,
@@ -198,10 +195,7 @@
     """
     This routine performs the necessary operations within a multi-zone circuit
      to move from one zone placement to another
-<<<<<<< HEAD
-=======
-
->>>>>>> 795d9e48
+
     :param configs: tuple of two ZonePlacements [Old, New]
     :param mz_circ: the MultiZoneCircuit
     :param current_qubit_to_zone: dictionary containing the current
@@ -398,32 +392,6 @@
         )
 
     mz_circuit = MultiZoneCircuit(arch, initial_placement, n_qubits, circuit.n_bits)
-<<<<<<< HEAD
-    current_qubit_to_zone = {}
-    for zone, qubit_list in initial_placement.items():
-        for qubit in qubit_list:
-            current_qubit_to_zone[qubit] = zone
-    current_zone_to_qubits = deepcopy(initial_placement)
-    for key in current_zone_to_qubits: print("key=", key, "len=", len(current_zone_to_qubits[key]))
-
-    # _kahypar(circuit, arch, initial_placement)
-
-    start = time.time()
-    list_of_commands = circuit.get_commands()
-    for cmd_idx, cmd in enumerate(list_of_commands):
-        '''
-        cmd -> <class 'pytket._tket.circuit.Command'>
-        cmd.op : cmd.op.type + cmd.op.params
-        cmd.args : cmd.args[i].index
-        '''
-        n_args = len(cmd.args)
-        if n_args == 1:
-            mz_circuit.add_gate(cmd.op.type, cmd.args, cmd.op.params)
-        elif n_args == 2:
-            if isinstance(cmd.args[0], Qubit) and isinstance(cmd.args[1], Qubit):
-                score = False
-                if not score:
-=======
 
     start = time.time()
 
@@ -468,44 +436,48 @@
             for qubit in qubit_list:
                 current_qubit_to_zone[qubit] = zone
         current_zone_to_qubits = deepcopy(initial_placement)
-
-        for cmd in circuit.get_commands():
+        for key in current_zone_to_qubits: print("key=", key, "len=", len(current_zone_to_qubits[key]))
+
+
+        list_of_commands = circuit.get_commands()
+        for cmd_idx, cmd in enumerate(list_of_commands):
+            '''
+            cmd -> <class 'pytket._tket.circuit.Command'>
+            cmd.op : cmd.op.type + cmd.op.params
+            cmd.args : cmd.args[i].index
+            '''
             n_args = len(cmd.args)
             if n_args == 1:
                 mz_circuit.add_gate(cmd.op.type, cmd.args, cmd.op.params)
             elif n_args == 2:
                 if isinstance(cmd.args[0], Qubit) and isinstance(cmd.args[1], Qubit):
->>>>>>> 795d9e48
-                    _make_necessary_moves(
-                        (cmd.args[0].index[0], cmd.args[1].index[0]),
-                        mz_circuit,
-                        current_qubit_to_zone,
-                        current_zone_to_qubits,
-                    )
-<<<<<<< HEAD
-                else:
-                    _make_necessary_moves_based_on_score(
-                        (cmd.args[0].index[0], cmd.args[1].index[0]),
-                        mz_circuit,
-                        current_qubit_to_zone,
-                        current_zone_to_qubits,
-                        list_of_commands,
-                        cmd_idx,
-                    )
-            mz_circuit.add_gate(cmd.op.type, cmd.args, cmd.op.params)
-        else:
-            raise ZoneRoutingError("Circuit must be rebased to the AQT gate set")
-    end = time.time()
-    print("rest time: ", end - start)
-    print("final placement: ", current_zone_to_qubits)
-=======
+                    if routing_alg == 'greedy':
+                        _make_necessary_moves(
+                            (cmd.args[0].index[0], cmd.args[1].index[0]),
+                            mz_circuit,
+                            current_qubit_to_zone,
+                            current_zone_to_qubits,
+                        )
+                    elif routing_alg == 'score':
+                        _make_necessary_moves_based_on_score(
+                            (cmd.args[0].index[0], cmd.args[1].index[0]),
+                            mz_circuit,
+                            current_qubit_to_zone,
+                            current_zone_to_qubits,
+                            list_of_commands,
+                            cmd_idx,
+                        )
+                    else:
+                        raise NotImplementedError
+
                 mz_circuit.add_gate(cmd.op.type, cmd.args, cmd.op.params)
             else:
                 raise ZoneRoutingError("Circuit must be rebased to the AQT gate set")
 
+        print("final placement: ", current_zone_to_qubits)
+
     end = time.time()
     print("routing time: ", end - start)
->>>>>>> 795d9e48
     return mz_circuit
 
 

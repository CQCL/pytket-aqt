import math
import numpy as np

# import multiprocessing
from copy import deepcopy
import time
from typing import Optional, Sequence

import importlib_resources
import kahypar
import mtkahypar
from pytket import Qubit
from pytket.circuit import Circuit
from pytket.circuit import Command
from ..architecture import MultiZoneArchitecture
from ..circuit.multizone_circuit import MultiZoneCircuit
from ..macro_architecture_graph import empty_macro_arch_from_architecture, ZoneId

ZonePlacement = dict[int, list[int]]
QubitPlacement = dict[int, int]


class ZoneRoutingError(Exception):
    pass


def _make_necessary_moves(
    qubits: tuple[int, int],
    mz_circ: MultiZoneCircuit,
    current_qubit_to_zone: dict[int, int],
    current_placement: ZonePlacement,
) -> None:
    """
    This routine performs the necessary operations within a multi-zone circuit
     to move two qubits into the same zone

    :param qubits: tuple of two qubits
    :param mz_circ: the MultiZoneCircuit
    :param current_qubit_to_zone: dictionary containing the current
     mapping of qubits to zones (may be altered)
    :param current_placement: dictionary the current mapping of zones
     to lists of qubits contained within them (may be altered)
    """

    def _move_qubit(qubit_to_move: int, starting_zone: int, target_zone: int) -> None:
        mz_circ.move_qubit(qubit_to_move, target_zone, precompiled=True)
        current_placement[starting_zone].remove(qubit_to_move)
        current_placement[target_zone].append(qubit_to_move)
        current_qubit_to_zone[qubit_to_move] = target_zone

    qubit0 = qubits[0]
    qubit1 = qubits[1]

    zone0 = current_qubit_to_zone[qubit0]
    zone1 = current_qubit_to_zone[qubit1]
    if zone0 == zone1:
        return
    free_space_zone_0 = mz_circ.architecture.get_zone_max_ions(zone0) - len(
        current_placement[zone0]
    )
    free_space_zone_1 = mz_circ.architecture.get_zone_max_ions(zone1) - len(
        current_placement[zone1]
    )
    match (free_space_zone_0, free_space_zone_1):
        case (0, 0):
            raise ValueError("Should not allow two full registers")
        case (1, 1):
            # find first qubit in zone1 that isn't qubit1
            uninvolved_qubit = [
                qubit for qubit in current_placement[zone1] if qubit != qubits[1]
            ][0]
            # send it to zone0
            _move_qubit(uninvolved_qubit, zone1, zone0)
            # send qubit0 to zone1
            _move_qubit(qubits[0], zone0, zone1)
        case (a, b) if a < 0 or b < 0:
            raise ValueError("Should never be negative")
        case (free0, free1) if free0 >= free1:
            _move_qubit(qubits[1], zone1, zone0)
        case (_, _):
            _move_qubit(qubits[0], zone0, zone1)


def _count_num_gates(qubit_idx: int, qubits_in_zone: list[int],
                     list_of_commands: list[Command]) -> int:
    """
    This function counts the number of gates
    """
    count = 0
    num_commands = len(list_of_commands)
    for cmd_idx, cmd in enumerate(list_of_commands):
        if len(cmd.args) == 2:
            if cmd.args[0].index[0] == qubit_idx and cmd.args[1].index[0] in qubits_in_zone:
                count += 1  # (num_commands - cmd_idx)
            elif cmd.args[1].index[0] == qubit_idx and cmd.args[0].index[0] in qubits_in_zone:
                count += 1  # (num_commands - cmd_idx)
        else:
            pass

    return count


def _make_necessary_moves_based_on_score(
    qubits: tuple[int, int],
    mz_circ: MultiZoneCircuit,
    current_qubit_to_zone: dict[int, int],
    current_placement: ZonePlacement,
    list_of_commands: list[Command],
    current_cmd_idx: int,
) -> None:
    """
    This routine performs the necessary operations within a multi-zone circuit
     to move two qubits into the same zone.
     The decision is based on the score function counting the possible futrue
     gates satisfied by the move.

    :param qubits: tuple of two qubits
    :param mz_circ: the MultiZoneCircuit
    :param current_qubit_to_zone: dictionary containing the current
     mapping of qubits to zones (may be altered)
    :param current_placement: dictionary the current mapping of zones
     to lists of qubits contained within them (may be altered)
    """

    def _move_qubit(qubit_to_move: int, starting_zone: int, target_zone: int) -> None:
        mz_circ.move_qubit(qubit_to_move, target_zone, precompiled=True)
        current_placement[starting_zone].remove(qubit_to_move)
        current_placement[target_zone].append(qubit_to_move)
        current_qubit_to_zone[qubit_to_move] = target_zone

    qubit0 = qubits[0]
    qubit1 = qubits[1]

    zone0 = current_qubit_to_zone[qubit0]
    zone1 = current_qubit_to_zone[qubit1]
    if zone0 == zone1:
        return
    free_space_zone_0 = mz_circ.architecture.get_zone_max_ions(zone0) - len(
        current_placement[zone0]
    )
    free_space_zone_1 = mz_circ.architecture.get_zone_max_ions(zone1) - len(
        current_placement[zone1]
    )

    match (free_space_zone_0, free_space_zone_1):
        case (0, 0):
            raise ValueError("Should not allow two full registers")
        case (1, 1):
            # find first qubit in zone1 that isn't qubit1
            uninvolved_qubit = [
                qubit for qubit in current_placement[zone1] if qubit != qubits[1]
            ][0]
            # send it to zone0
            _move_qubit(uninvolved_qubit, zone1, zone0)
            # send qubit0 to zone1
            _move_qubit(qubits[0], zone0, zone1)
        case (a, b) if a < 0 or b < 0:
            raise ValueError("Should never be negative")
        case (a, b) if a > 1 and b > 1:
            k = 6
            num_qubits = 64
            slice_of_commands = list_of_commands[current_cmd_idx:current_cmd_idx + int(k * num_qubits)]
            qubits_in_zone0 = current_placement[zone0]
            qubits_in_zone1 = current_placement[zone1]
            if False:
                print("counting commands:", slice_of_commands,
                      "involving qubit0", qubit0,
                      "involving qubit1", qubit1,
                      "in zone0:", qubits_in_zone0,
                      "in zone1:", qubits_in_zone1,
                      )
            score_qubit_0_trap_0 = _count_num_gates(qubit0, qubits_in_zone0, slice_of_commands)
            score_qubit_0_trap_1 = _count_num_gates(qubit0, qubits_in_zone1, slice_of_commands)
            score_qubit_1_trap_0 = _count_num_gates(qubit1, qubits_in_zone0, slice_of_commands)
            score_qubit_1_trap_1 = _count_num_gates(qubit1, qubits_in_zone1, slice_of_commands)
            if False:
                print("score_qubit_0_trap_0=", score_qubit_0_trap_0,
                      "score_qubit_0_trap_1=", score_qubit_0_trap_1,
                      "score_qubit_1_trap_0=", score_qubit_1_trap_0,
                      "score_qubit_1_trap_1=", score_qubit_1_trap_0)
            if score_qubit_0_trap_0 + score_qubit_1_trap_0 > score_qubit_0_trap_1 + score_qubit_1_trap_1:
                _move_qubit(qubits[1], zone1, zone0)
            else:
                _move_qubit(qubits[0], zone0, zone1)
        case (free0, free1) if free0 >= free1:
            _move_qubit(qubits[1], zone1, zone0)
        case (_, _):
            _move_qubit(qubits[0], zone0, zone1)


def kahypar_edge_translation(edges: list[Sequence[int]]) -> tuple[list[int], list[int]]:
    edges_kahypar = [node for edge in edges for node in edge]
    edge_indices_kahypar = [0]
    for edge in edges:
        edge_indices_kahypar.append(edge_indices_kahypar[-1] + len(edge))
    return edge_indices_kahypar, edges_kahypar


def _kahypar(
    circuit: Circuit,
    arch: MultiZoneArchitecture,
    initial_placement: ZonePlacement,
) -> None:
    context = kahypar.Context()
    package_path = importlib_resources.files("pytket.extensions.aqt")
    default_ini = (
        f"{package_path}/multi_zone_architecture/circuit_routing/cut_kKaHyPar_sea20.ini"
    )
    context.loadINIconfiguration(default_ini)
    num_zones = arch.n_zones

    context.setK(num_zones)
    block_weights = [arch.get_zone_max_ions(i) + 1 for i, _ in enumerate(arch.zones)]
    context.setCustomTargetBlockWeights(block_weights)
    context.setEpsilon(num_zones)

    edges: list[tuple[int, int]] = []
    edge_weights: list[int] = []

    for zone, qubits in initial_placement.items():
        edges.extend([(zone, qubit + num_zones) for qubit in qubits])
        edge_weights.extend([10000 for _ in qubits])

    for cmd in circuit.get_commands():
        n_args = len(cmd.args)
        if n_args == 1:
            continue
        elif n_args == 2:
            if isinstance(cmd.args[0], Qubit) and isinstance(cmd.args[1], Qubit):
                q_node_0 = cmd.args[0].index[0] + num_zones
                q_node_1 = cmd.args[1].index[0] + num_zones
                weight = 1
                edges.append((q_node_0, q_node_1))
                edge_weights.append(weight)
        else:
            raise ZoneRoutingError("Circuit must be rebased to the AQT gate set")

    edge_indices_kahypar, edges_kahypar = kahypar_edge_translation(edges)

    num_fake_vertices = circuit.n_qubits
    num_vertices = num_zones + circuit.n_qubits + num_fake_vertices
    vertex_weights = [1 for _ in range(num_zones)] + [
        1 for _ in range(num_zones, num_vertices)
    ]
    num_edges = len(edges)

    hypergraph = kahypar.Hypergraph(
        num_vertices,
        num_edges,
        edge_indices_kahypar,
        edges_kahypar,
        num_zones,
        edge_weights,
        vertex_weights,
    )
    # for i in range(num_zones):
    #    hypergraph.fixNodeToBlock(i, i)

    kahypar.partition(hypergraph, context)

    block_assignments = {i: [] for i in range(num_zones)}
    for vertex in range(num_vertices):
        if vertex < num_zones:
            block_assignments[hypergraph.blockID(vertex)].append(f"Z{vertex}")
        elif vertex < num_zones + circuit.n_qubits:
            block_assignments[hypergraph.blockID(vertex)].append(
                f"q{vertex - num_zones}"
            )
        else:
            block_assignments[hypergraph.blockID(vertex)].append("X")

    print(block_assignments)
    print(initial_placement)
    return


def _mt_kahypar_new_placement(
    circuit: Circuit,
    arch: MultiZoneArchitecture,
    initial_placement: ZonePlacement,
) -> None:
    context = kahypar.Context()
    package_path = importlib_resources.files("pytket.extensions.aqt")
    default_ini = (
        f"{package_path}/multi_zone_architecture/circuit_routing/cut_kKaHyPar_sea20.ini"
    )
    context.loadINIconfiguration(default_ini)
    num_zones = arch.n_zones

    context.setK(num_zones)
    block_weights = [arch.get_zone_max_ions(i) + 1 for i, _ in enumerate(arch.zones)]
    context.setCustomTargetBlockWeights(block_weights)
    context.setEpsilon(num_zones)

    edges: list[tuple[int, int]] = []
    edge_weights: list[int] = []

    for zone, qubits in initial_placement.items():
        edges.extend([(zone, qubit + num_zones) for qubit in qubits])
        edge_weights.extend([10000 for _ in qubits])

    for cmd in circuit.get_commands():
        n_args = len(cmd.args)
        if n_args == 1:
            continue
        elif n_args == 2:
            if isinstance(cmd.args[0], Qubit) and isinstance(cmd.args[1], Qubit):
                q_node_0 = cmd.args[0].index[0] + num_zones
                q_node_1 = cmd.args[1].index[0] + num_zones
                weight = 1
                edges.append((q_node_0, q_node_1))
                edge_weights.append(weight)
        else:
            raise ZoneRoutingError("Circuit must be rebased to the AQT gate set")

    edge_indices_kahypar, edges_kahypar = kahypar_edge_translation(edges)

    num_fake_vertices = circuit.n_qubits
    num_vertices = num_zones + circuit.n_qubits + num_fake_vertices
    vertex_weights = [1 for _ in range(num_zones)] + [
        1 for _ in range(num_zones, num_vertices)
    ]
    num_edges = len(edges)

    hypergraph = kahypar.Hypergraph(
        num_vertices,
        num_edges,
        edge_indices_kahypar,
        edges_kahypar,
        num_zones,
        edge_weights,
        vertex_weights,
    )
    # for i in range(num_zones):
    #    hypergraph.fixNodeToBlock(i, i)

    kahypar.partition(hypergraph, context)

    block_assignments = {i: [] for i in range(num_zones)}
    for vertex in range(num_vertices):
        if vertex < num_zones:
            block_assignments[hypergraph.blockID(vertex)].append(f"Z{vertex}")
        elif vertex < num_zones + circuit.n_qubits:
            block_assignments[hypergraph.blockID(vertex)].append(
                f"q{vertex - num_zones}"
            )
        else:
            block_assignments[hypergraph.blockID(vertex)].append("X")

    print(block_assignments)
    print(initial_placement)
    return


def route_circuit(
    circuit: Circuit,
    arch: MultiZoneArchitecture,
    initial_placement: Optional[ZonePlacement] = None,
) -> MultiZoneCircuit:
    """
    Route a Circuit to a given MultiZoneArchitecture by adding
     physical operations where needed

    The Circuit provided cannot have more qubits than allowed by
     the architecture. If no initial placement of qubits into
    the architecture zones is provided, the qubits will be
     placed using an internal algorithm in a "balanced" way across
    the available zones.

    :param circuit: A pytket Circuit to be routed
    :param arch: MultiZoneArchitecture to route into
    :param initial_placement: An optional initial mapping of architecture
     zones to lists of qubits to use
    """
    n_qubits = circuit.n_qubits
    depth_list = _get_depth_list(circuit)
    if not initial_placement:
        initial_placement = _initial_placement_graph_partition_alg(
            n_qubits, arch, depth_list
        )
    depth_list = _get_updated_depth_list(n_qubits, initial_placement, depth_list)

    mz_circuit = MultiZoneCircuit(arch, initial_placement, n_qubits, circuit.n_bits)
    current_qubit_to_zone = {}
    for zone, qubit_list in initial_placement.items():
        for qubit in qubit_list:
            current_qubit_to_zone[qubit] = zone
    current_zone_to_qubits = deepcopy(initial_placement)
    for key in current_zone_to_qubits: print("key=", key, "len=", len(current_zone_to_qubits[key]))

    # _kahypar(circuit, arch, initial_placement)

    start = time.time()
    list_of_commands = circuit.get_commands()
    for cmd_idx, cmd in enumerate(list_of_commands):
        '''
        cmd -> <class 'pytket._tket.circuit.Command'>
        cmd.op : cmd.op.type + cmd.op.params
        cmd.args : cmd.args[i].index
        '''
        n_args = len(cmd.args)
        if n_args == 1:
            mz_circuit.add_gate(cmd.op.type, cmd.args, cmd.op.params)
        elif n_args == 2:
            if isinstance(cmd.args[0], Qubit) and isinstance(cmd.args[1], Qubit):
                score = False
                if not score:
                    _make_necessary_moves(
                        (cmd.args[0].index[0], cmd.args[1].index[0]),
                        mz_circuit,
                        current_qubit_to_zone,
                        current_zone_to_qubits,
                    )
                else:
                    _make_necessary_moves_based_on_score(
                        (cmd.args[0].index[0], cmd.args[1].index[0]),
                        mz_circuit,
                        current_qubit_to_zone,
                        current_zone_to_qubits,
                        list_of_commands,
                        cmd_idx,
                    )
            mz_circuit.add_gate(cmd.op.type, cmd.args, cmd.op.params)
        else:
            raise ZoneRoutingError("Circuit must be rebased to the AQT gate set")
    end = time.time()
    print("rest time: ", end - start)
    print("final placement: ", current_zone_to_qubits)
    return mz_circuit


def _get_updated_depth_list(
    n_qubits: int, placement: ZonePlacement, depth_list: list[list[tuple[int, int]]]
) -> list[list[tuple[int, int]]]:
    new_depth_list = depth_list.copy()
    qubit_to_zone: list[int] = [-1] * n_qubits
    for zone, qubits in placement.items():
        for qubit in qubits:
            qubit_to_zone[qubit] = zone
    for i, depth in enumerate(depth_list):
        for qubit_pair in depth:
            if qubit_to_zone[qubit_pair[0]] == qubit_to_zone[qubit_pair[1]]:
                new_depth_list[i].remove((qubit_pair[0], qubit_pair[1]))
        if new_depth_list[i]:
            break
    new_depth_list = [depth for depth in new_depth_list if depth]
    return new_depth_list


def _get_depth_list(circuit: Circuit) -> list[list[tuple[int, int]]]:
    depth_list: list[list[tuple[int, int]]] = []
    n_qubits = circuit.n_qubits
    current_depth_per_qubit: list[int] = [0] * n_qubits
    for cmd in circuit.get_commands():
        n_args = len(cmd.args)
        if n_args == 1:
            continue
        elif n_args == 2:
            if isinstance(cmd.args[0], Qubit) and isinstance(cmd.args[1], Qubit):
                qubit0 = cmd.args[0].index[0]
                qubit1 = cmd.args[1].index[0]
                depth = max(
                    current_depth_per_qubit[qubit0], current_depth_per_qubit[qubit1]
                )
                assert len(depth_list) >= depth
                if len(depth_list) > depth:
                    depth_list[depth].append((qubit0, qubit1))
                else:
                    depth_list.append([(qubit0, qubit1)])
                current_depth_per_qubit[qubit0] = depth + 1
                current_depth_per_qubit[qubit1] = depth + 1
    return depth_list


def _initial_placement_graph_partition_alg(
    n_qubits: int,
    arch: MultiZoneArchitecture,
    depth_list: list[list[tuple[int, int]]],
) -> ZonePlacement:
    # n_threads = multiprocessing.cpu_count()
    mtkahypar.initializeThreadPool(1)
    n_qubits_max = arch.n_qubits_max
    if n_qubits > n_qubits_max:
        raise ZoneRoutingError(
            f"Attempting to route circuit with {n_qubits}"
            f" qubits, but architecture only supports up to {n_qubits_max}"
        )

    num_zones = arch.n_zones
    arch_node_weights = [1] * num_zones
    arch_edges = []
    arch_edge_weights = []
    for i, zone in enumerate(arch.zones):
        for connected_zone in zone.connected_zones.keys():
            if (i, connected_zone) not in arch_edges and (
                connected_zone,
                i,
            ) not in arch_edges:
                arch_edges.append((i, connected_zone))
                # TODO: Replace with connectivity cost
                arch_edge_weights.append(1)

    block_weights = [arch.get_zone_max_ions(i) - 1 for i, _ in enumerate(arch.zones)]
    num_spots = sum([m for m in block_weights])
    avg_block_weight = num_spots / num_zones

    context = mtkahypar.Context()
    context.loadPreset(mtkahypar.PresetType.DEFAULT)
    context.setPartitioningParameters(
        num_zones,
        0.5 / avg_block_weight,
        mtkahypar.Objective.CUT,
    )
    context.logging = False
<<<<<<< HEAD
    mtkahypar.setSeed(446)
    # seed = np.random.randint(1024)
    # print("using seed =", seed)
    # mtkahypar.setSeed(seed)
=======
    mtkahypar.setSeed(100)
>>>>>>> c01adbdd

    arch_graph = mtkahypar.Graph(
        num_zones, len(arch_edges), arch_edges, arch_node_weights, arch_edge_weights
    )

    block_weights = [arch.get_zone_max_ions(i) - 1 for i, _ in enumerate(arch.zones)]
    num_spots = sum([m for m in block_weights])

    edges: list[tuple[int, int]] = []
    edge_weights: list[int] = []

    start = time.time()
    max_considered_depth = min(20, len(depth_list))
    for i, pairs in enumerate(depth_list):
        weight = math.ceil(math.exp(max_considered_depth - i))
        if weight < 1:
            break
        for pair in pairs:
            if pair in edges:
                index = edges.index(pair)
                edge_weights[index] = edge_weights[index] + weight
            else:
                edges.append(pair)
                edge_weights.append(weight)

    end = time.time()
    # edge_weight_map = {edges[i]: edge_weights[i] for i in range(0, len(edges))}
    print("edges time: ", end - start)

    num_vertices = num_spots
    vertex_weights = [1 for _ in range(num_vertices)]
    num_edges = len(edges)

    graph = mtkahypar.Graph(
        num_vertices,
        num_edges,
        edges,
        vertex_weights,
        edge_weights,
    )

    start = time.time()
    # partioned_graph = graph.mapOntoGraph(arch_graph, context)
    partioned_graph = graph.partition(context)
    end = time.time()
    print("mapping time: ", end - start)

    initial_placement = {i: [] for i in range(num_zones)}
    block_assignments = {i: [] for i in range(num_zones)}
    qubits_in_blocks: list[int] = [-1] * n_qubits
    for vertex in range(n_qubits):
        block_assignments[partioned_graph.blockID(vertex)].append(f"q{vertex}")
        initial_placement[partioned_graph.blockID(vertex)].append(vertex)
        qubits_in_blocks[vertex] = partioned_graph.blockID(vertex)
    for vertex in range(n_qubits, num_vertices):
        block_assignments[partioned_graph.blockID(vertex)].append(f"X")

    block_edges = []
    block_edge_weights = []
    for block in range(num_zones):
        for block2 in range(block + 1, num_zones):
            weight = 0
            for qubit in initial_placement[block]:
                for qubit2 in initial_placement[block2]:
                    if (qubit, qubit2) in edges:
                        index = edges.index((qubit, qubit2))
                        weight += edge_weights[index]
                    if (qubit2, qubit) in edges:
                        index = edges.index((qubit2, qubit))
                        weight += edge_weights[index]
            if weight > 0:
                block_edges.append((block, block2))
                block_edge_weights.append(weight)
    # block_edge_weight_map = {
    #     block_edges[i]: block_edge_weights[i] for i in range(0, len(block_edges))
    # }

    block_graph = mtkahypar.Graph(
        num_zones,
        len(block_edges),
        block_edges,
        [1] * num_zones,
        block_edge_weights,
    )

    sortgr = block_graph.mapOntoGraph(arch_graph, context)
    map_zone = set()
    for zone in range(num_zones):
        new_zone = sortgr.blockID(zone)
        if new_zone in map_zone:
            print("duplicate", zone, new_zone)
            raise Exception("Process mapping did not create a 1 to 1 map, thats bad!")
        map_zone.add(new_zone)

    initial_placement2 = {i: [] for i in range(num_zones)}
    mapping = {}
    print("sortgr.blockID(zone)=", [sortgr.blockID(zone) for zone in range(num_zones)])
    # import pdb;pdb.set_trace()
    for zone in range(num_zones):
        mapping[zone] = sortgr.blockID(zone)
        initial_placement2[sortgr.blockID(zone)] = initial_placement[zone]

    print(block_assignments)
    print(initial_placement)
    print(initial_placement2)
    return initial_placement2


def _new_placement_graph_partition_alg(
    n_qubits: int,
    arch: MultiZoneArchitecture,
    depth_list: list[list[tuple[int, int]]],
    initial_placement: ZonePlacement,
) -> ZonePlacement:
    n_qubits_max = arch.n_qubits_max
    if n_qubits > n_qubits_max:
        raise ZoneRoutingError(
            f"Attempting to route circuit with {n_qubits}"
            f" qubits, but architecture only supports up to {n_qubits_max}"
        )

    num_zones = arch.n_zones
    mtkahypar.initializeThreadPool(1)
    context = mtkahypar.Context()
    context.loadPreset(mtkahypar.PresetType.DEFAULT)
    context.setPartitioningParameters(
        num_zones,
        0.1,
        mtkahypar.Objective.CUT,
    )
    context.logging = False
    mtkahypar.setSeed(32)

    block_weights = [arch.get_zone_max_ions(i) - 2 for i, _ in enumerate(arch.zones)]
    num_spots = sum([m for m in block_weights])

    edges: list[tuple[int, int]] = []
    edge_weights: list[int] = []

    # add gate edges
    max_depth = len(depth_list)
    for i, pairs in enumerate(depth_list):
        edges.extend(pairs)
        weight = max_depth - i
        edge_weights.extend([weight] * len(pairs))

    # add edges to ensure zones are separated
    zone_zone_edges = [
        (zone1, zone2)
        for zone1 in range(num_zones)
        for zone2 in range(num_zones)
        if zone1 != zone2
    ]
    edges.extend(zone_zone_edges)
    edge_weights.extend([-1000 * max_depth] * len(zone_zone_edges))

    # add shuttling penalty (just distance between zones for now,
    # should later be dependent on shuttling cost)

    macro_arch = empty_macro_arch_from_architecture(arch)

    def shuttling_penalty(zone: int, other_zone: int):
        shortest_path = macro_arch.shortest_path(ZoneId(zone), ZoneId(other_zone))
        return -len(shortest_path)

    for zone, qubits in initial_placement.items():
        for other_zone in range(num_zones):
            if other_zone == zone:
                continue
            edges.extend([(other_zone, qubit + num_zones) for qubit in qubits])
            edge_weights.extend([shuttling_penalty(zone, other_zone) for _ in qubits])

    num_vertices = num_spots
    vertex_weights = [1 for _ in range(num_vertices)]
    num_edges = len(edges)

    graph = mtkahypar.Graph(
        num_vertices,
        num_edges,
        edges,
        vertex_weights,
        edge_weights,
    )

    partioned_graph = graph.mapOntoGraph(graph, context)

    initial_placement = {i: [] for i in range(num_zones)}
    block_assignments = {i: [] for i in range(num_zones)}
    for vertex in range(n_qubits):
        block_assignments[partioned_graph.blockID(vertex)].append(f"q{vertex}")
        initial_placement[partioned_graph.blockID(vertex)].append(vertex)
    for vertex in range(n_qubits, num_vertices):
        block_assignments[partioned_graph.blockID(vertex)].append(f"X")

    print("block ass: ", block_assignments)
    print("init place: ", initial_placement)
    return initial_placement


def _calc_initial_placement(
    n_qubits: int, arch: MultiZoneArchitecture
) -> ZonePlacement:
    """
    Calculate an initial mapping of zones to qubit lists

    :param n_qubits: number of qubits to be placed
    :param arch: MultiZoneArchitecture to place into
    """
    n_qubits_max = arch.n_qubits_max
    n_zones = arch.n_zones
    if n_qubits > n_qubits_max:
        raise ZoneRoutingError(
            f"Attempting to route circuit with {n_qubits}"
            f" qubits, but architecture only supports up to {n_qubits_max}"
        )
    initial_zone_to_qubits: ZonePlacement = {zone: [] for zone in range(n_zones)}
    current_zone = 0
    # place qubits equally across zones
    for q in range(n_qubits):
        if len(initial_zone_to_qubits[current_zone]) < arch.get_zone_max_ions(
            current_zone
        ):  # always leave at least one place empty in zone
            initial_zone_to_qubits[current_zone].append(q)
        if current_zone == n_zones - 1:
            current_zone = 0
        else:
            current_zone += 1
    # rearrange initial_zone_to_qubits so that qubit label integers are in numerical
    # order, and qubit label integers increase with increasing zone number
    # i.e., for two zones and four total qubits: [1,3]-[2,4] -> [1,2]-[3,4]
    current_qubit = 0
    for zone in range(n_zones):
        for zone_position in range(len(initial_zone_to_qubits[zone])):
            initial_zone_to_qubits[zone][zone_position] = current_qubit
            current_qubit += 1
    assert (
        sum([len(zone_list) for zone_list in initial_zone_to_qubits.values()])
        == n_qubits
    )
    return initial_zone_to_qubits<|MERGE_RESOLUTION|>--- conflicted
+++ resolved
@@ -512,14 +512,7 @@
         mtkahypar.Objective.CUT,
     )
     context.logging = False
-<<<<<<< HEAD
-    mtkahypar.setSeed(446)
-    # seed = np.random.randint(1024)
-    # print("using seed =", seed)
-    # mtkahypar.setSeed(seed)
-=======
     mtkahypar.setSeed(100)
->>>>>>> c01adbdd
 
     arch_graph = mtkahypar.Graph(
         num_zones, len(arch_edges), arch_edges, arch_node_weights, arch_edge_weights
